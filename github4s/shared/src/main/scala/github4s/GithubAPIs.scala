--- conflicted
+++ resolved
@@ -193,12 +193,8 @@
       milestone: Option[Int] = None,
       labels: List[String] = List.empty,
       assignees: List[String] = List.empty
-<<<<<<< HEAD
   ): FreeS[F, GHResponse[Issue]] =
     O.editIssue(owner, repo, issue, state, title, body, milestone, labels, assignees)
-=======
-  ): GHIO[GHResponse[Issue]] =
-    O.editIssue(owner, repo, issue, state, title, body, milestone, labels, assignees, accessToken)
 
   def createComment(
       owner: String,
@@ -248,7 +244,6 @@
       pagination: Option[Pagination] = None
   ): GHIO[GHResponse[List[StarredRepository]]] =
     O.listStarredRepositories(username, timeline, sort, direction, pagination, accessToken)
->>>>>>> d68dbc8d
 }
 
 class GHGitData[F[_]](implicit O: GitDataOps[F]) {
@@ -273,15 +268,9 @@
       repo: String,
       ref: String,
       sha: String,
-<<<<<<< HEAD
-      force: Option[Boolean] = None
+      force: Boolean = false
   ): FreeS[F, GHResponse[Ref]] =
     O.updateReference(owner, repo, ref, sha, force)
-=======
-      force: Boolean = false
-  ): GHIO[GHResponse[Ref]] =
-    O.updateReference(owner, repo, ref, sha, force, accessToken)
->>>>>>> d68dbc8d
 
   def getCommit(
       owner: String,
@@ -340,7 +329,6 @@
       owner: String,
       repo: String,
       number: Int
-<<<<<<< HEAD
   ): FreeS[F, GHResponse[List[PullRequestFile]]] =
     O.listPullRequestFiles(owner, repo, number)
 }
@@ -353,38 +341,16 @@
   ): FreeS[F, GHResponse[CombinedStatus]] =
     O.getCombinedStatus(owner, repo, ref)
 
-  def listStatuses(
+  def listReviews(
       owner: String,
       repo: String,
       ref: String
   ): FreeS[F, GHResponse[List[Status]]] =
     O.listStatuses(owner, repo, ref)
-=======
-  ): GHIO[GHResponse[List[PullRequestFile]]] =
-    O.listPullRequestFiles(owner, repo, number, accessToken)
-
-  def create(
-      owner: String,
-      repo: String,
-      newPullRequest: NewPullRequest,
-      head: String,
-      base: String,
-      maintainerCanModify: Option[Boolean] = Some(true)
-  ): GHIO[GHResponse[PullRequest]] =
-    O.createPullRequest(owner, repo, newPullRequest, head, base, maintainerCanModify, accessToken)
-
-  def listReviews(
-      owner: String,
-      repo: String,
-      pullRequest: Int
-  ): GHIO[GHResponse[List[PullRequestReview]]] =
-    O.listPullRequestReviews(owner, repo, pullRequest, accessToken)
->>>>>>> d68dbc8d
 
   def getReview(
       owner: String,
       repo: String,
-<<<<<<< HEAD
       sha: String,
       state: String,
       target_url: Option[String] = None,
@@ -392,11 +358,6 @@
       context: Option[String] = None
   ): FreeS[F, GHResponse[Status]] =
     O.createStatus(owner, repo, sha, state, target_url, description, context)
-=======
-      pullRequest: Int,
-      review: Int
-  ): GHIO[GHResponse[PullRequestReview]] =
-    O.getPullRequestReview(owner, repo, pullRequest, review, accessToken)
 }
 
 class GHOrganizations(accessToken: Option[String] = None)(implicit O: OrganizationOps[GitHub4s]) {
@@ -408,5 +369,4 @@
       pagination: Option[Pagination] = None
   ): GHIO[GHResponse[List[User]]] =
     O.listMembers(org, filter, role, pagination, accessToken)
->>>>>>> d68dbc8d
 }