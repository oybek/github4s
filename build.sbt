import de.heikoseeberger.sbtheader.license.MIT
import catext.Dependencies._
import PgpKeys.gpgCommand

val dev  = Seq(Dev("47 Degrees (twitter: @47deg)", "47 Degrees"))
val gh   = GitHubSettings("com.fortysevendeg", "github4s", "47 Degrees", mit)
val vAll = Versions(versions, libraries, scalacPlugins)

pgpPassphrase := Some(sys.env.getOrElse("PGP_PASSPHRASE", "").toCharArray)
pgpPublicRing := file(s"${sys.env.getOrElse("PGP_FOLDER", ".")}/pubring.gpg")
pgpSecretRing := file(s"${sys.env.getOrElse("PGP_FOLDER", ".")}/secring.gpg")

lazy val buildSettings = Seq(
    name := gh.proj,
    organization := gh.org,
    organizationName := gh.publishOrg,
    description := "Github API wrapper written in Scala",
    startYear := Option(2016),
    homepage := Option(url("http://47deg.github.io/github4s/")),
    organizationHomepage := Option(new URL("http://47deg.com")),
    scalaVersion := "2.11.8",
    scalafmtConfig in ThisBuild := Some(file(".scalafmt")),
    headers := Map(
      "scala" -> MIT("2016", "47 Degrees, LLC. <http://www.47deg.com>")
    )
  ) ++ reformatOnCompileSettings ++
<<<<<<< HEAD
    sharedCommonSettings ++
=======
    miscSettings ++
>>>>>>> 3d82dcff
    sharedReleaseProcess ++
    credentialSettings ++
    sharedPublishSettings(gh, dev)

lazy val micrositeSettings = Seq(
  micrositeName := "github4s",
  micrositeDescription := "Github API wrapper written in Scala",
  micrositeBaseUrl := "github4s",
  micrositeDocumentationUrl := "/github4s/docs.html",
  micrositeGithubOwner := "47deg",
  micrositeGithubRepo := "github4s",
  includeFilter in makeSite := "*.html" | "*.css" | "*.png" | "*.jpg" | "*.gif" | "*.js" | "*.swf" | "*.md"
)

lazy val commonDeps = addLibs(vAll,
                                "cats-free",
                                "circe-core",
                                "circe-generic",
                                "circe-parser",
                                "simulacrum") ++
    addCompilerPlugins(vAll, "paradise")

lazy val jvmDeps = addTestLibs(vAll, "scalatest") ++ Seq(
      libraryDependencies ++= Seq(
        "org.scalaj" %% "scalaj-http" % "2.2.1",
        "org.mock-server" % "mockserver-netty" % "3.10.4" % "test"
      ))

lazy val jsDeps = addLibs(vAll, "roshttp")

lazy val docsDependencies = libraryDependencies ++= Seq(
    "com.ironcorelabs" %% "cats-scalatest"  % "1.1.2"  % "test",
    "org.mock-server"  % "mockserver-netty" % "3.10.4" % "test"
  )

lazy val scalazDependencies = addLibs(vAll, "scalaz-concurrent")

/** github4s - cross project that provides cross platform support.*/
lazy val github4s = (crossProject in file("github4s"))
  .settings(moduleName := "github4s")
  .enablePlugins(AutomateHeaderPlugin)
  .settings(buildSettings: _*)
  .settings(commonDeps: _*)
  .jvmSettings(jvmDeps: _*)
  .jsSettings(sharedJsSettings: _*)
  .jsSettings(jsDeps: _*)

lazy val github4sJVM = github4s.jvm
lazy val github4sJS  = github4s.js

lazy val docs = (project in file("docs"))
  .dependsOn(scalaz)
  .settings(moduleName := "github4s-docs")
  .settings(buildSettings: _*)
  .settings(micrositeSettings: _*)
  .settings(docsDependencies: _*)
  .settings(noPublishSettings: _*)
  .enablePlugins(MicrositesPlugin)

lazy val scalaz = (project in file("scalaz"))
  .settings(moduleName := "github4s-scalaz")
  .settings(buildSettings: _*)
  .settings(scalazDependencies: _*)
  .dependsOn(github4sJVM)
  .enablePlugins(AutomateHeaderPlugin)<|MERGE_RESOLUTION|>--- conflicted
+++ resolved
@@ -24,11 +24,8 @@
       "scala" -> MIT("2016", "47 Degrees, LLC. <http://www.47deg.com>")
     )
   ) ++ reformatOnCompileSettings ++
-<<<<<<< HEAD
     sharedCommonSettings ++
-=======
     miscSettings ++
->>>>>>> 3d82dcff
     sharedReleaseProcess ++
     credentialSettings ++
     sharedPublishSettings(gh, dev)
